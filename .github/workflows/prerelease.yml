name: Prepare Release PR

on:
  pull_request:
    types: [opened, ready_for_review, synchronize]
    branches:
      - main
  workflow_dispatch:
    inputs:
      pr_number:
        description: 'PR number to prepare for'
        required: true
        type: string

jobs:
  prepare-release:
    runs-on: ubuntu-latest
    if: github.event.pull_request.draft == false || github.event_name == 'workflow_dispatch'
    
    permissions:
      contents: write
      pull-requests: write

    steps:
      - uses: actions/checkout@v4
        with:
          fetch-depth: 0
          ref: ${{ github.head_ref }}
          token: ${{ secrets.GITHUB_TOKEN }}

      - name: Install uv
        uses: astral-sh/setup-uv@v3
        with:
          version: "latest"
          enable-cache: true

      - name: Set up Python
        run: uv python install 3.11

      - name: Install dependencies
        run: |
          uv sync --group dev

      - name: Run tests
        run: |
          uv run pytest -v

      - name: Run type check
        run: |
          uv run pyright src/juliapkgtemplates/

      - name: Get next version
        id: get_version
        run: |
          git config user.name "github-actions[bot]"
          git config user.email "github-actions[bot]@users.noreply.github.com"
          
          # Get the base branch and source branch for proper version calculation
          BASE_BRANCH="${{ github.base_ref }}"
          SOURCE_BRANCH="${{ github.head_ref }}"
          
          echo "::notice::Analyzing commits from $BASE_BRANCH to $SOURCE_BRANCH"
          
          # Fetch base branch for comparison
          git fetch origin $BASE_BRANCH:$BASE_BRANCH
          
          # Get the current version from the main branch
          CURRENT_VERSION=$(git show origin/$BASE_BRANCH:pyproject.toml | grep '^version = ' | cut -d'"' -f2)
          echo "::notice::Current version on $BASE_BRANCH: $CURRENT_VERSION"
          
          # Use semantic-release to get next version directly on dev branch
<<<<<<< HEAD
          NEXT_VERSION=$(uv run semantic-release version --print 2>/dev/null || echo "")
=======
          echo "Debug: Current git tags:"
          git tag -l "v*" --sort=-version:refname | head -5
          echo "Debug: Current branch and commit:"
          git branch --show-current
          git log --oneline -3
          
          echo "Debug: Running semantic-release..."
          NEXT_VERSION=$(uv run semantic-release version --print || echo "ERROR")
          echo "Debug: semantic-release returned: '$NEXT_VERSION'"
>>>>>>> 1bfedfa4
          
          if [ -n "$NEXT_VERSION" ] && [ "$NEXT_VERSION" != "$CURRENT_VERSION" ]; then
            echo "next_version=$NEXT_VERSION" >> $GITHUB_OUTPUT
            echo "has_version=true" >> $GITHUB_OUTPUT
            echo "::notice::Next version will be: $NEXT_VERSION"
          else
            echo "has_version=false" >> $GITHUB_OUTPUT
            echo "::notice::No version change detected (current: $CURRENT_VERSION, calculated: $NEXT_VERSION)"
          fi
        env:
          GH_TOKEN: ${{ secrets.GITHUB_TOKEN }}

      - name: Update PR title
        if: steps.get_version.outputs.has_version == 'true' && contains(github.event.pull_request.title, 'release')
        run: |
          PR_NUMBER=${{ github.event.pull_request.number || github.event.inputs.pr_number }}
          NEW_TITLE="release: v${{ steps.get_version.outputs.next_version }}"
          
          gh pr edit $PR_NUMBER --title "$NEW_TITLE"
        env:
          GH_TOKEN: ${{ secrets.GITHUB_TOKEN }}

      - name: Create version tag on source branch
        if: steps.get_version.outputs.has_version == 'true'
        run: |
          NEXT_VERSION=${{ steps.get_version.outputs.next_version }}
          SOURCE_BRANCH=${{ github.head_ref }}
          
          # Create and push tag on source branch
          git tag "v$NEXT_VERSION"
          git push origin "v$NEXT_VERSION"
          
          echo "Created tag v$NEXT_VERSION on $SOURCE_BRANCH branch"
        env:
          GH_TOKEN: ${{ secrets.GITHUB_TOKEN }}

      - name: Comment on PR
        if: steps.get_version.outputs.has_version == 'true'
        run: |
          PR_NUMBER=${{ github.event.pull_request.number || github.event.inputs.pr_number }}
          NEXT_VERSION=${{ steps.get_version.outputs.next_version }}
          
          gh pr comment $PR_NUMBER --body "🔍 Next release version will be: **v$NEXT_VERSION**

          Tag \`v$NEXT_VERSION\` has been created on ${{ github.head_ref }} branch and will be synced to main after merge."
        env:
          GH_TOKEN: ${{ secrets.GITHUB_TOKEN }}<|MERGE_RESOLUTION|>--- conflicted
+++ resolved
@@ -69,9 +69,6 @@
           echo "::notice::Current version on $BASE_BRANCH: $CURRENT_VERSION"
           
           # Use semantic-release to get next version directly on dev branch
-<<<<<<< HEAD
-          NEXT_VERSION=$(uv run semantic-release version --print 2>/dev/null || echo "")
-=======
           echo "Debug: Current git tags:"
           git tag -l "v*" --sort=-version:refname | head -5
           echo "Debug: Current branch and commit:"
@@ -81,7 +78,6 @@
           echo "Debug: Running semantic-release..."
           NEXT_VERSION=$(uv run semantic-release version --print || echo "ERROR")
           echo "Debug: semantic-release returned: '$NEXT_VERSION'"
->>>>>>> 1bfedfa4
           
           if [ -n "$NEXT_VERSION" ] && [ "$NEXT_VERSION" != "$CURRENT_VERSION" ]; then
             echo "next_version=$NEXT_VERSION" >> $GITHUB_OUTPUT
