--- conflicted
+++ resolved
@@ -90,54 +90,8 @@
         run: |
           uv sync --group dev
 
-<<<<<<< HEAD
-      - name: Sync RC tags from dev branch
-        id: sync_tags
-        continue-on-error: true
-        timeout-minutes: 5
-        run: |
-          # Fetch dev branch information
-          git fetch origin dev
-          
-          # Get the latest RC tag
-          LATEST_RC_TAG=$(git tag -l "*-rc.*" --sort=-version:refname | head -1 || echo "")
-          
-          if [ -n "$LATEST_RC_TAG" ]; then
-            echo "Found RC tag: $LATEST_RC_TAG"
-            
-            # Get the commit hash that the RC tag points to
-            RC_COMMIT=$(git rev-list -n 1 $LATEST_RC_TAG)
-            
-            # Check if that commit is in the main branch history
-            if git merge-base --is-ancestor $RC_COMMIT HEAD; then
-              echo "RC commit is in main branch history, syncing tag..."
-              # Create the tag locally
-              git tag $LATEST_RC_TAG $RC_COMMIT || true
-              echo "synced=true" >> $GITHUB_OUTPUT
-              echo "rc_tag=$LATEST_RC_TAG" >> $GITHUB_OUTPUT
-            else
-              echo "RC commit not in main branch history, skipping..."
-              echo "synced=false" >> $GITHUB_OUTPUT
-            fi
-          else
-            echo "No RC tags found"
-            echo "synced=false" >> $GITHUB_OUTPUT
-          fi
-
-      - name: Verify semantic-release will see RC tags
-        run: |
-          echo "Available tags for semantic-release:"
-          git tag -l --sort=-version:refname | head -10
-          
-          echo "Latest RC tag:"
-          git tag -l "*-rc.*" --sort=-version:refname | head -1 || echo "None"
-
-      - name: Python Semantic Release
-        id: release
-=======
       - name: Check for RC tags and determine release strategy
         id: release_strategy
->>>>>>> 3e9bed81
         run: |
           # Fetch all tags and dev branch
           git fetch --tags
