#!/usr/bin/env julia

"""
Julia script to generate packages using PkgTemplates.jl
Called from Python jugen CLI tool
"""

using Pkg

println("Loading PkgTemplates.jl...")
try
  using PkgTemplates
  println("PkgTemplates.jl loaded successfully")
catch e
  println("Error loading PkgTemplates.jl: ", e)
  rethrow(e)
end

using LibGit2: GitError


<<<<<<< HEAD
=======
# Registry mapping plugin names to their configuration parsers
>>>>>>> eb84854d
const PLUGIN_PARSERS = Dict{String,Function}()

function register_plugin_parser(plugin_type::AbstractString, parser::Function)
  PLUGIN_PARSERS[plugin_type] = parser
end

function parse_license_plugin(plugin_str::AbstractString)
  license_match = match(r"License\(;\s*name=\"([^\"]+)\"\)", plugin_str)
  if !isnothing(license_match)
    license_name = license_match.captures[1]
    return License(; name=license_name)
  else
    return License(; name="MIT")
  end
end

function parse_formatter_plugin(plugin_str::AbstractString)
  formatter_match = match(r"Formatter\(;\s*style=\"(\w+)\"\)", plugin_str)
  if !isnothing(formatter_match)
    style = formatter_match.captures[1]
    return Formatter(; style=style)
  else
    return Formatter()
  end
end

function parse_git_plugin(plugin_str::AbstractString)
  git_params = Dict{Symbol,Any}()

<<<<<<< HEAD
  manifest_match = match(r"manifest=(true|false)", plugin_str)
  if !isnothing(manifest_match)
    git_params[:manifest] = manifest_match.captures[1] == "true"
  end

  ssh_match = match(r"ssh=(true|false)", plugin_str)
  if !isnothing(ssh_match)
=======
  # Extract Git configuration options from plugin string
  manifest_match = match(r"manifest=(true|false)", plugin_str)
  if manifest_match !== nothing
    git_params[:manifest] = manifest_match.captures[1] == "true"
  end

  # Determine repository access method
  ssh_match = match(r"ssh=(true|false)", plugin_str)
  if ssh_match !== nothing
>>>>>>> eb84854d
    git_params[:ssh] = ssh_match.captures[1] == "true"
  end

  ignore_match = match(r"ignore=\[([^\]]+)\]", plugin_str)
  if !isnothing(ignore_match)
    ignore_str = ignore_match.captures[1]
    patterns = [strip(s, ['"', ' ']) for s in split(ignore_str, ',') if !isempty(strip(s))]
    git_params[:ignore] = patterns
  end

  return Git(; git_params...)
end

function parse_tests_plugin(plugin_str::AbstractString)
  test_params = Dict{Symbol,Any}()

  # Enable project-based test organization
  if occursin("project=true", plugin_str)
    test_params[:project] = true
  end

  # Configure optional static analysis tools
  if occursin("aqua=true", plugin_str)
    test_params[:aqua] = true
  end

  if occursin("jet=true", plugin_str)
    test_params[:jet] = true
  end

  return Tests(; test_params...)
end

function parse_projectfile_plugin(plugin_str::AbstractString)
  version_match = match(r"ProjectFile\(;\s*version=v\"([^\"]+)\"\)", plugin_str)
  if !isnothing(version_match)
    version_str = version_match.captures[1]
    return ProjectFile(; version=VersionNumber(version_str))
  else
    return ProjectFile()
  end
end


function init_plugin_parsers()
  parametric_plugins = Dict(
    "License" => parse_license_plugin,
    "Formatter" => parse_formatter_plugin,
    "Git" => parse_git_plugin,
    "Tests" => parse_tests_plugin,
    "ProjectFile" => parse_projectfile_plugin
  )

  parameterless_plugins = Dict(
    "GitHubActions" => (plugin_str) -> GitHubActions(),
    "Codecov" => (plugin_str) -> Codecov(),
    "Documenter{GitHubActions}" => (plugin_str) -> Documenter{GitHubActions}(),
    "Develop" => (plugin_str) -> Develop(),
    "TagBot" => (plugin_str) -> TagBot(),
    "CompatHelper" => (plugin_str) -> CompatHelper()
  )

  for (plugin_type, parser) in parametric_plugins
    register_plugin_parser(plugin_type, parser)
  end

  for (plugin_type, parser) in parameterless_plugins
    register_plugin_parser(plugin_type, parser)
  end
end

function find_plugin_type(plugin_str::AbstractString)
<<<<<<< HEAD
  plugin_type = match(r"^([A-Za-z{}\[\]]+)", plugin_str)
  if isnothing(plugin_type)
    return nothing
  end
  
  extracted_type = plugin_type.captures[1]
  
  if haskey(PLUGIN_PARSERS, extracted_type)
    return extracted_type
=======
  for plugin_type in keys(PLUGIN_PARSERS)
    if occursin(plugin_type, plugin_str)
      return plugin_type
    end
>>>>>>> eb84854d
  end
  
  return nothing
end

<<<<<<< HEAD
function split_plugin_strings(plugins_str::AbstractString)
=======
function parse_plugins(plugins_str::AbstractString)
  init_plugin_parsers()

>>>>>>> eb84854d
  plugins_str = strip(plugins_str, ['[', ']'])
  
  plugin_strs = []
  current_plugin = ""
  paren_depth = 0
  bracket_depth = 0
  in_quotes = false
  quote_char = '\0'
  
  for char in plugins_str
    if !in_quotes && (char == '"' || char == '\'')
      in_quotes = true
      quote_char = char
    elseif in_quotes && char == quote_char
      in_quotes = false
      quote_char = '\0'
    elseif !in_quotes
      if char == '('
        paren_depth += 1
      elseif char == ')'
        paren_depth -= 1
      elseif char == '['
        bracket_depth += 1
      elseif char == ']'
        bracket_depth -= 1
      elseif char == ',' && paren_depth == 0 && bracket_depth == 0
        push!(plugin_strs, strip(current_plugin))
        current_plugin = ""
        continue
      end
    end
    current_plugin *= char
  end
  
  if !isempty(strip(current_plugin))
    push!(plugin_strs, strip(current_plugin))
  end

  return plugin_strs
end

function create_plugin_from_string(plugin_str::AbstractString, seen_types::Set{String})
  plugin_str = strip(plugin_str)
  if isempty(plugin_str)
    return nothing
  end

  plugin_type = find_plugin_type(plugin_str)
  if isnothing(plugin_type)
    @warn "Unknown plugin: $plugin_str"
    return nothing
  end

  if plugin_type in seen_types
    @warn "Duplicate plugin type '$plugin_type' found. Skipping: $plugin_str"
    return nothing
  end
  
  parser = PLUGIN_PARSERS[plugin_type]
  try
    plugin = parser(plugin_str)
    push!(seen_types, plugin_type)
    return plugin
  catch e
    @warn "Error parsing plugin $plugin_str: $e"
    return nothing
  end
end

function parse_plugins(plugins_str::AbstractString)
  init_plugin_parsers()
  
  plugin_strs = split_plugin_strings(plugins_str)
  plugins = []
  seen_plugin_types = Set{String}()
  
  for plugin_str in plugin_strs
    plugin = create_plugin_from_string(plugin_str, seen_plugin_types)
    if !isnothing(plugin)
      push!(plugins, plugin)
    end
  end

  return plugins
end

function generate_package(package_name::AbstractString, author::AbstractString, user::AbstractString, mail::AbstractString, output_dir::AbstractString, plugins_str::AbstractString, julia_version::Union{AbstractString,Nothing}=nothing)
  """Create Julia package with PkgTemplates.jl using provided configuration"""

  plugins = parse_plugins(plugins_str)

  println("Creating package: $package_name")
  println("Author: $author")
  println("User: $user")
  println("Output directory: $output_dir")
  println("Plugins: $(length(plugins)) plugins configured")
  if !isnothing(julia_version)
    println("Julia version: $julia_version")
  end

  template_args = Dict(:dir => output_dir, :plugins => plugins)

<<<<<<< HEAD
  if !isempty(author) && !isempty(mail)
    template_args[:authors] = ["$author <$mail>"]
  elseif !isempty(author)
    template_args[:authors] = [author]
  end

=======
  # Configure authorship information with email integration
  if !isempty(author) && !isempty(mail)
    # Combine author and email in standard Git format
    template_args[:authors] = ["$author <$mail>"]
  elseif !isempty(author)
    # Use author name only when email unavailable
    template_args[:authors] = [author]
  end
  # Delegate to PkgTemplates.jl git config fallback when no author provided

  # Set repository hosting username when specified
>>>>>>> eb84854d
  if !isempty(user)
    template_args[:user] = user
  end

  if !isnothing(julia_version)
    version_str = replace(julia_version, "v" => "")
    template_args[:julia] = VersionNumber(version_str)
  end

  template = Template(; template_args...)

  try
    package_dir = template(package_name)
    println("Package created successfully at: $package_dir")
    return package_dir
  catch e
    println("Error creating package: $e")
    if isa(e, GitError)
      # Provide detailed Git diagnostics for repository initialization failures
      println("Git error details: $(e.msg)")
      println("Git error code: $(e.code)")
      println("Git error class: $(e.class)")
    end
    showerror(stdout, e, catch_backtrace())
    rethrow(e)
  end
end

function main()
  if length(ARGS) < 6
    println("Usage: julia pkg_generator.jl <package_name> <author> <user> <mail> <output_dir> <plugins> [julia_version]")
    println("Example: julia pkg_generator.jl MyPackage \"John Doe\" \"johndoe\" \"john@example.com\" \"/path/to/output\" \"[License(; name=\\\"MIT\\\"), Git(; manifest=true)]\" \"v1.10.9\"")
    exit(1)
  end

  package_name = ARGS[1]
  author = ARGS[2]
  user = ARGS[3]
  mail = ARGS[4]
  output_dir = ARGS[5]
  plugins_str = ARGS[6]
  julia_version = length(ARGS) >= 7 ? ARGS[7] : nothing

  generate_package(package_name, author, user, mail, output_dir, plugins_str, julia_version)
end

if abspath(PROGRAM_FILE) == @__FILE__
  main()
end<|MERGE_RESOLUTION|>--- conflicted
+++ resolved
@@ -19,10 +19,6 @@
 using LibGit2: GitError
 
 
-<<<<<<< HEAD
-=======
-# Registry mapping plugin names to their configuration parsers
->>>>>>> eb84854d
 const PLUGIN_PARSERS = Dict{String,Function}()
 
 function register_plugin_parser(plugin_type::AbstractString, parser::Function)
@@ -52,7 +48,6 @@
 function parse_git_plugin(plugin_str::AbstractString)
   git_params = Dict{Symbol,Any}()
 
-<<<<<<< HEAD
   manifest_match = match(r"manifest=(true|false)", plugin_str)
   if !isnothing(manifest_match)
     git_params[:manifest] = manifest_match.captures[1] == "true"
@@ -60,17 +55,6 @@
 
   ssh_match = match(r"ssh=(true|false)", plugin_str)
   if !isnothing(ssh_match)
-=======
-  # Extract Git configuration options from plugin string
-  manifest_match = match(r"manifest=(true|false)", plugin_str)
-  if manifest_match !== nothing
-    git_params[:manifest] = manifest_match.captures[1] == "true"
-  end
-
-  # Determine repository access method
-  ssh_match = match(r"ssh=(true|false)", plugin_str)
-  if ssh_match !== nothing
->>>>>>> eb84854d
     git_params[:ssh] = ssh_match.captures[1] == "true"
   end
 
@@ -143,7 +127,6 @@
 end
 
 function find_plugin_type(plugin_str::AbstractString)
-<<<<<<< HEAD
   plugin_type = match(r"^([A-Za-z{}\[\]]+)", plugin_str)
   if isnothing(plugin_type)
     return nothing
@@ -153,24 +136,12 @@
   
   if haskey(PLUGIN_PARSERS, extracted_type)
     return extracted_type
-=======
-  for plugin_type in keys(PLUGIN_PARSERS)
-    if occursin(plugin_type, plugin_str)
-      return plugin_type
-    end
->>>>>>> eb84854d
   end
   
   return nothing
 end
 
-<<<<<<< HEAD
 function split_plugin_strings(plugins_str::AbstractString)
-=======
-function parse_plugins(plugins_str::AbstractString)
-  init_plugin_parsers()
-
->>>>>>> eb84854d
   plugins_str = strip(plugins_str, ['[', ']'])
   
   plugin_strs = []
@@ -273,26 +244,12 @@
 
   template_args = Dict(:dir => output_dir, :plugins => plugins)
 
-<<<<<<< HEAD
   if !isempty(author) && !isempty(mail)
     template_args[:authors] = ["$author <$mail>"]
   elseif !isempty(author)
     template_args[:authors] = [author]
   end
 
-=======
-  # Configure authorship information with email integration
-  if !isempty(author) && !isempty(mail)
-    # Combine author and email in standard Git format
-    template_args[:authors] = ["$author <$mail>"]
-  elseif !isempty(author)
-    # Use author name only when email unavailable
-    template_args[:authors] = [author]
-  end
-  # Delegate to PkgTemplates.jl git config fallback when no author provided
-
-  # Set repository hosting username when specified
->>>>>>> eb84854d
   if !isempty(user)
     template_args[:user] = user
   end
